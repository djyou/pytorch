#include <ATen/native/vulkan/ops/Mm.h>
#include <ATen/native/vulkan/ops/Persistent.h>
#include <ATen/native/vulkan/ops/Packing.h>

namespace at {
namespace native {
namespace vulkan {
namespace ops {
namespace {

using namespace api::utils;

vTensor pack_weights(
    api::Resource::Pool& pool,
    const Tensor& weight_arg) {
  if (weight_arg.is_vulkan()) {
    return convert(weight_arg);
  }

  api::Context* const context = api::context();
  api::Command::Buffer& command_buffer = context->command().pool.stream();

  const Tensor weight = weight_arg.contiguous();
  const IntArrayRef w_sizes = weight.sizes();
  const float* const src_weight_ptr = weight.data_ptr<float>();

  /* Source */
  const int64_t src_kw_sz = w_sizes[Layout::Parameter::width];
  const int64_t src_kh_sz = w_sizes[Layout::Parameter::height];

  /* Destination */
  const int64_t dst_kw_sz = div_up(src_kw_sz, INT64_C(2));
  const int64_t dst_kh_sz = div_up(src_kh_sz, INT64_C(2));
  const int64_t dst_plane_sz = dst_kw_sz * dst_kh_sz;

  vTensor v_weight{
      context,
      &pool,
      {
        4,
        dst_kh_sz,
        dst_kw_sz,
      },
      weight.options(),
  };

<<<<<<< HEAD
  using Future = vTensor::Future<float, vTensor::Access::Write>;
  Future v_weight_future = v_weight.host<float, vTensor::Access::Write>();
  Future::Payload v_weight_payload = v_weight_future.wait();

  float* const dst_weight_ptr = v_weight_payload.get();
  memset(dst_weight_ptr, 0, v_weight.nbytes());

  for (int64_t src_h = 0; src_h < src_kh_sz; ++src_h) {
    for (int64_t src_w = 0; src_w < src_kw_sz; ++src_w) {
      int64_t dst_plane = 2*(src_h%2) + (src_w%2);
      int64_t dst_index = (src_h/2)*dst_kw_sz + (src_w/2);
      memcpy(
          dst_weight_ptr + dst_plane * dst_plane_sz + dst_index,
          src_weight_ptr + src_h * src_kw_sz + src_w,
          sizeof(float));
    }
=======
  {
    using Future = vTensor::Future<void, vTensor::Access::Write>;
    Future v_weight_future = v_weight.host<void, vTensor::Access::Write>(command_buffer);
    Future::Payload v_weight_payload = v_weight_future.wait();

    memcpy(
        v_weight_payload.get(),
        src_weight_ptr,
        std::min(weight.nbytes(), v_weight.nbytes()));
>>>>>>> a07a37e4
  }

  return v_weight;
}

vTensor pack_biases(
    api::Resource::Pool& pool,
    const Tensor& weight_arg,
    const c10::optional<Tensor>& bias_arg) {
  if (bias_arg && bias_arg->is_vulkan()) {
    return convert(*bias_arg);
  }

<<<<<<< HEAD
  using Future = vTensor::Future<float, vTensor::Access::Write>;
  if (bias_arg) {
    const Tensor bias = bias_arg->contiguous();
    const IntArrayRef b_sizes = bias.sizes();
    const float* const src_bias_ptr = bias.data_ptr<float>();

    /* Source */
    int64_t src_kw_sz, src_kh_sz;
    if (bias.sizes().size() == 2) {
      src_kw_sz = b_sizes[Layout::Parameter::width];
      src_kh_sz = b_sizes[Layout::Parameter::height];
    }
    else {
      src_kw_sz = b_sizes[Layout::Parameter::height];
      src_kh_sz = 1;
    }

    /* Destination */
    const int64_t dst_kw_sz = div_up(src_kw_sz, INT64_C(2));
    const int64_t dst_kh_sz = div_up(src_kh_sz, INT64_C(2));
    const int64_t dst_plane_sz = dst_kw_sz * dst_kh_sz;

    vTensor v_bias{
        api::context(),
        &pool,
        {
          4,
          dst_kh_sz,
          dst_kw_sz,
        },
        bias_arg->options(),
    };

    Future v_bias_future = v_bias.host<float, vTensor::Access::Write>();
    Future::Payload v_bias_payload = v_bias_future.wait();

    float* const dst_bias_ptr = v_bias_payload.get();
    memset(dst_bias_ptr, 0, v_bias.nbytes());

    for (int64_t src_h = 0; src_h < src_kh_sz; ++src_h) {
      for (int64_t src_w = 0; src_w < src_kw_sz; ++src_w) {
        int64_t dst_plane = 2*(src_h%2) + (src_w%2);
        int64_t dst_index = (src_h/2)*dst_kw_sz + (src_w/2);
        memcpy(
            dst_bias_ptr + dst_plane * dst_plane_sz + dst_index,
            src_bias_ptr + src_h * src_kw_sz + src_w,
            sizeof(float));
      }
=======
  api::Context* const context = api::context();
  api::Command::Buffer& command_buffer = context->command().pool.stream();

  vTensor v_bias{
      context,
      &pool,
      {
          weight_arg.size(Layout::Parameter::width),
      },
      weight_arg.options(),
  };

  {
    using Future = vTensor::Future<void, vTensor::Access::Write>;
    Future v_bias_future = v_bias.host<void, vTensor::Access::Write>(command_buffer);
    Future::Payload v_bias_payload = v_bias_future.wait();

    if (bias_arg) {
      memcpy(
          v_bias_payload.get(),
          bias_arg->contiguous().data_ptr<float>(),
          std::min(bias_arg->nbytes(), v_bias.nbytes()));
    }
    else {
      memset(
          v_bias_payload.get(),
          // 2's complement integers and IEEE-754 floating point numbers both
          // have identical bit representations for 0, so can use memset which
          // only accepts uint8_t parameter.
          0,
          v_bias.nbytes());
>>>>>>> a07a37e4
    }

    return v_bias;
  }
  else {
    vTensor v_bias{
        api::context(),
        &pool,
        {1},
        weight_arg.options(),
    };
    Future v_bias_future = v_bias.host<float, vTensor::Access::Write>();
    Future::Payload v_bias_payload = v_bias_future.wait();
    memset(
        v_bias_payload.get(),
        // 2's complement integers and IEEE-754 floating point numbers both
        // have identical bit representations for 0, so can use memset which
        // only accepts uint8_t parameter.
        0,
        v_bias.nbytes());

    return v_bias;
  }
}

bool available(
    const Tensor& weight,
    const c10::optional<Tensor>& bias) {
  return api::available() &&
         // Weight
         (2 == weight.ndimension()) &&
         (weight.size(Layout::Parameter::height) > 0) &&
         (weight.size(Layout::Parameter::width) > 0) &&
         ((c10::DeviceType::CPU == weight.device().type()) ||
          (c10::DeviceType::Vulkan == weight.device().type())) &&
         (kFloat == weight.scalar_type()) &&
         !weight.requires_grad() &&
         // Bias
         ((bias && bias->defined()) ? ((bias->ndimension() > 0) &&
                                       ((c10::DeviceType::CPU == bias->device().type()) ||
                                        (c10::DeviceType::Vulkan == bias->device().type())) &&
                                       (kFloat == bias->scalar_type()) &&
                                       ((bias->ndimension() > 1) ?
                                            (bias->size(Layout::Parameter::width) ==
                                                weight.size(Layout::Parameter::width))
                                            : true) &&
                                       !bias->requires_grad())
                                    : true) &&
         true;
}

bool usable(
    const Tensor& input,
    const Tensor& weight,
    const c10::optional<Tensor>& /* bias */) {
  return (2 == input.ndimension()) &&
         (c10::DeviceType::Vulkan == input.device().type()) &&
         (kFloat == input.scalar_type()) &&
         (input.size(Layout::Parameter::width) ==
              weight.size(Layout::Parameter::height)) &&
         !input.requires_grad() &&
         true;
}

Tensor addmm(
    const Tensor& bias,
    const Tensor& input,
    const Tensor& weight,
    const Scalar beta,
    const Scalar alpha) {
  return LinearOpContext::create(
      api::context()->resource().pool,
      weight,
      bias).run(
          input,
          alpha.to<float>(),
          beta.to<float>());
}

Tensor mm(
    const Tensor& mat1_arg,
    const Tensor& mat2_arg) {
<<<<<<< HEAD
  return LinearOpContext::create(
      api::context()->resource().pool,
      mat2_arg,
      c10::optional<Tensor>()).run(
          mat1_arg,
          1.0f,
          1.0f);
=======
  api::Context* const context = api::context();

  const Tensor mat1 = mat1_arg.is_vulkan() ? mat1_arg : mat1_arg.vulkan();
  const vTensor& v_mat1 = convert(mat1);

  const Tensor mat2 = mat2_arg.is_vulkan() ? mat2_arg : mat2_arg.vulkan();
  const vTensor& v_mat2 = convert(mat2);

  const auto v_mat1_sizes = v_mat1.sizes();
  const auto v_mat2_sizes = v_mat2.sizes();

  TORCH_CHECK(
      v_mat1_sizes[Layout::Parameter::width] ==
          v_mat2_sizes[Layout::Parameter::height],
      "Incompatible matrix dimensions!");

  vTensor v_output{
      context,
      {
          v_mat1_sizes[Layout::Parameter::height],
          v_mat2_sizes[Layout::Parameter::width],
      },
      mat1.options(),
  };

  api::Command::Pool& command_pool = context->command().pool;
  api::Command::Buffer& command_buffer = command_pool.stream();
  {
    if C10_LIKELY(v_mat1.has_image() && v_mat2.has_image()) {
      const struct Block final {
        uvec3 extents;
        int32_t K;
      } block {
        v_output.extents(),
        safe_downcast<int32_t>(v_mat1_sizes[Layout::Parameter::width]),
      };

      context->dispatch(
          command_buffer,
          {
              VK_DESCRIPTOR_TYPE_STORAGE_IMAGE,
              VK_DESCRIPTOR_TYPE_COMBINED_IMAGE_SAMPLER,
              VK_DESCRIPTOR_TYPE_COMBINED_IMAGE_SAMPLER,
              VK_DESCRIPTOR_TYPE_UNIFORM_BUFFER,
          },
          VK_KERNEL(mm),
          v_output.extents(),
          // Write-only access bypasses synchronization but inserts appropriate
          // barriers if necessary.
          v_output.image(
              command_buffer,
              vTensor::Stage::Compute,
              vTensor::Access::Write),
          // Read-only access is implied on const tensors and triggers an async
          // synchronization if necessary.
          v_mat1.image(
              command_buffer,
              vTensor::Stage::Compute),
          // Read-only access is implied on const tensors and triggers an async
          // synchronization if necessary.
          v_mat2.image(
              command_buffer,
              vTensor::Stage::Compute),
          // Object lifetime is managed by the resource pool.
          // It is OK not to keep track of the handle.
          context->resource().pool.uniform(block).object);
    }
    else {
      TORCH_CHECK(false, "Not implemented!");
    }
  }
  command_pool.submit(context->gpu().queue, command_buffer);

  return convert(v_output);
>>>>>>> a07a37e4
}

#ifdef USE_VULKAN_API

TORCH_LIBRARY_IMPL(aten, Vulkan, m) {
  m.impl("addmm", TORCH_FN(addmm));
  m.impl("mm", TORCH_FN(mm));
}

#endif /* USE_VULKAN_API */

} // namespace

LinearOpContext::LinearOpContext(
    api::Resource::Pool& pool,
    const Tensor& weight,
    const c10::optional<Tensor>& bias)
  : packed_{
      pack_weights(pool, weight),
      pack_biases(pool, weight, bias),
      bias.has_value(),
    },
    unpacked_{
      weight,
      bias,
      bias.has_value(),
    } {
}

LinearOpContext LinearOpContext::create(
    api::Resource::Pool& pool,
    const Tensor& weight,
    const c10::optional<Tensor>& bias) {
  TORCH_CHECK(
      available(weight, bias),
      "Vulkan Linear not available! "
      "Reason: The provided (weight, bias) parameters are either invalid "
      "individually or their combination is not supported by Vulkan Impl.");

  // Pass in the originals
  return LinearOpContext{
      pool,
      weight,
      bias,
  };
}

Tensor LinearOpContext::run(
    const Tensor& input_arg,
    const float alpha,
    const float beta) const {
  api::Context* const context = api::context();

  const Tensor input = input_arg.is_vulkan() ? input_arg : input_arg.vulkan();
  const vTensor& v_input = convert(input);

  TORCH_CHECK(
      usable(input, unpacked_.weight, unpacked_.bias),
      "Vulkan Linear not usable! "
      "Reason: The provided input tensor is either invalid on its own, or its "
      "combination with the provided weight and bias tensors are unsupported by "
      "Vulkan impl.");

  c10::SmallVector<int64_t, 4u> output_sizes{
      v_input.sizes()[Layout::Parameter::height],
      unpacked_.weight.sizes()[Layout::Parameter::width],
  };

  vTensor v_output_packed {
      context,
      {
        4,
        div_up(v_input.sizes()[Layout::Parameter::height], INT64_C(2)),
        div_up(unpacked_.weight.sizes()[Layout::Parameter::width], INT64_C(2)),
      },
      input.options(),
  };

<<<<<<< HEAD
  api::Command::Buffer input_pack_buffer = context->command().pool.allocate();
  input_pack_buffer.begin();
  vTensor v_input_packed = pack_image2d_h2w2(v_input, context, input_pack_buffer);
  input_pack_buffer.end();
  input_pack_buffer.submit(context->gpu().queue);

  api::Command::Buffer command_buffer = context->command().pool.allocate();
  command_buffer.begin();
  {
    if (v_input.has_image() &&
        packed_.v_weight.has_image() &&
        packed_.v_bias.has_image()) {
      if (packed_.has_bias) {
        const struct {
          uvec3 size;
          int32_t K;
          vec2 multiplier;
        } block {
            v_output_packed.extents(),
            safe_downcast<int32_t>(div_up(v_input.sizes()[Layout::Parameter::width], INT64_C(2))),
            {
              alpha,
              beta,
            },
        };

        context->dispatch(
            command_buffer,
            {
                VK_DESCRIPTOR_TYPE_STORAGE_IMAGE,
                VK_DESCRIPTOR_TYPE_COMBINED_IMAGE_SAMPLER,
                VK_DESCRIPTOR_TYPE_COMBINED_IMAGE_SAMPLER,
                VK_DESCRIPTOR_TYPE_COMBINED_IMAGE_SAMPLER,
                VK_DESCRIPTOR_TYPE_UNIFORM_BUFFER,
            },
            VK_KERNEL(addmm),
            v_output_packed.extents(),
            {8, 8, 1},
            // Write-only access bypasses synchronization but inserts appropriate
            // barriers if necessary.
            v_output_packed.image(
                command_buffer,
                vTensor::Stage::Compute,
                vTensor::Access::Write),
            // Read-only access is implied on const tensors and triggers an async
            // synchronization if necessary.
            v_input_packed.image(
                command_buffer,
                vTensor::Stage::Compute,
                vTensor::Access::Read),
            // Read-only access is implied on const tensors and triggers an async
            // synchronization if necessary.
            packed_.v_weight.image(
                command_buffer,
                vTensor::Stage::Compute),
            // Read-only access is implied on const tensors and triggers an async
            // synchronization if necessary.
            packed_.v_bias.image(
                command_buffer,
                vTensor::Stage::Compute),
            // Object lifetime is managed by the resource pool.
            // It is OK not to keep track of the handle.
            context->resource().pool.uniform(block).object);
      }
      else {
        const struct {
          uvec3 size;
          int32_t K;
        } block_no_bias {
            v_output_packed.extents(),
            safe_downcast<int32_t>(div_up(v_input.sizes()[Layout::Parameter::width], INT64_C(2))),
        };

        context->dispatch(
            command_buffer,
            {
                VK_DESCRIPTOR_TYPE_STORAGE_IMAGE,
                VK_DESCRIPTOR_TYPE_COMBINED_IMAGE_SAMPLER,
                VK_DESCRIPTOR_TYPE_COMBINED_IMAGE_SAMPLER,
                VK_DESCRIPTOR_TYPE_UNIFORM_BUFFER,
            },
            VK_KERNEL(mm),
            v_output_packed.extents(),
            {8, 8, 1},
            // Write-only access bypasses synchronization but inserts appropriate
            // barriers if necessary.
            v_output_packed.image(
                command_buffer,
                vTensor::Stage::Compute,
                vTensor::Access::Write),
            // Read-only access is implied on const tensors and triggers an async
            // synchronization if necessary.
            v_input_packed.image(
                command_buffer,
                vTensor::Stage::Compute,
                vTensor::Access::Read),
            // Read-only access is implied on const tensors and triggers an async
            // synchronization if necessary.
            packed_.v_weight.image(
                command_buffer,
                vTensor::Stage::Compute),
            // Object lifetime is managed by the resource pool.
            // It is OK not to keep track of the handle.
            context->resource().pool.uniform(block_no_bias).object);
      }
=======
  api::Command::Pool& command_pool = context->command().pool;
  api::Command::Buffer& command_buffer = command_pool.stream();
  {
    if C10_LIKELY(
        v_output.has_image() &&
        v_input.has_image() &&
        packed_.v_weight.has_image() &&
        packed_.v_bias.has_image()) {
      const struct Block final {
        uvec3 extents;
        int32_t K;
        vec2 multiplier;
      } block {
          v_output.extents(),
          safe_downcast<int32_t>(v_input.sizes()[Layout::Parameter::width]),
          {
            alpha,
            beta,
          },
      };

      context->dispatch(
          command_buffer,
          {
              VK_DESCRIPTOR_TYPE_STORAGE_IMAGE,
              VK_DESCRIPTOR_TYPE_COMBINED_IMAGE_SAMPLER,
              VK_DESCRIPTOR_TYPE_COMBINED_IMAGE_SAMPLER,
              VK_DESCRIPTOR_TYPE_COMBINED_IMAGE_SAMPLER,
              VK_DESCRIPTOR_TYPE_UNIFORM_BUFFER,
          },
          VK_KERNEL(addmm),
          v_output.extents(),
          // Write-only access bypasses synchronization but inserts appropriate
          // barriers if necessary.
          v_output.image(
              command_buffer,
              vTensor::Stage::Compute,
              vTensor::Access::Write),
          // Read-only access is implied on const tensors and triggers an async
          // synchronization if necessary.
          v_input.image(
              command_buffer,
              vTensor::Stage::Compute),
          // Read-only access is implied on const tensors and triggers an async
          // synchronization if necessary.
          packed_.v_weight.image(
              command_buffer,
              vTensor::Stage::Compute),
          // Read-only access is implied on const tensors and triggers an async
          // synchronization if necessary.
          packed_.v_bias.image(
              command_buffer,
              vTensor::Stage::Compute),
          // Object lifetime is managed by the resource pool.
          // It is OK not to keep track of the handle.
          context->resource().pool.uniform(block).object);
>>>>>>> a07a37e4
    }
    else {
      TORCH_CHECK(false, "Not implemented!");
    }
  }
  command_pool.submit(context->gpu().queue, command_buffer);

  api::Command::Buffer output_unpack_buffer = context->command().pool.allocate();
  output_unpack_buffer.begin();
  vTensor v_output = unpack_image2d_h2w2(v_output_packed, output_sizes, context, output_unpack_buffer);
  output_unpack_buffer.end();
  output_unpack_buffer.submit(context->gpu().queue);

  return convert(v_output);
}

LinearOpContext::State LinearOpContext::unpack() const {
  return LinearOpContext::State{
      unpacked_.weight,
      unpacked_.bias,
  };
}

c10::intrusive_ptr<LinearOpContext> linear_prepack(
    Tensor&& weight,
    c10::optional<Tensor>&& bias) {
  return c10::make_intrusive<LinearOpContext>(
      LinearOpContext::create(
          persistent()->pool,
          std::move(weight),
          std::move(bias)));
}

Tensor linear_run(
    const Tensor& input,
    const c10::intrusive_ptr<LinearOpContext>& context) {
  return context->run(input, 1.0, 1.0);
}

} // namespace ops
} // namespace vulkan
} // namespace native
} // namespace at<|MERGE_RESOLUTION|>--- conflicted
+++ resolved
@@ -44,9 +44,8 @@
       weight.options(),
   };
 
-<<<<<<< HEAD
   using Future = vTensor::Future<float, vTensor::Access::Write>;
-  Future v_weight_future = v_weight.host<float, vTensor::Access::Write>();
+  Future v_weight_future = v_weight.host<float, vTensor::Access::Write>(command_buffer);
   Future::Payload v_weight_payload = v_weight_future.wait();
 
   float* const dst_weight_ptr = v_weight_payload.get();
@@ -61,17 +60,6 @@
           src_weight_ptr + src_h * src_kw_sz + src_w,
           sizeof(float));
     }
-=======
-  {
-    using Future = vTensor::Future<void, vTensor::Access::Write>;
-    Future v_weight_future = v_weight.host<void, vTensor::Access::Write>(command_buffer);
-    Future::Payload v_weight_payload = v_weight_future.wait();
-
-    memcpy(
-        v_weight_payload.get(),
-        src_weight_ptr,
-        std::min(weight.nbytes(), v_weight.nbytes()));
->>>>>>> a07a37e4
   }
 
   return v_weight;
@@ -85,7 +73,9 @@
     return convert(*bias_arg);
   }
 
-<<<<<<< HEAD
+  api::Context* const context = api::context();
+  api::Command::Buffer& command_buffer = context->command().pool.stream();
+
   using Future = vTensor::Future<float, vTensor::Access::Write>;
   if (bias_arg) {
     const Tensor bias = bias_arg->contiguous();
@@ -109,7 +99,7 @@
     const int64_t dst_plane_sz = dst_kw_sz * dst_kh_sz;
 
     vTensor v_bias{
-        api::context(),
+        context,
         &pool,
         {
           4,
@@ -119,7 +109,7 @@
         bias_arg->options(),
     };
 
-    Future v_bias_future = v_bias.host<float, vTensor::Access::Write>();
+    Future v_bias_future = v_bias.host<float, vTensor::Access::Write>(command_buffer);
     Future::Payload v_bias_payload = v_bias_future.wait();
 
     float* const dst_bias_ptr = v_bias_payload.get();
@@ -134,39 +124,6 @@
             src_bias_ptr + src_h * src_kw_sz + src_w,
             sizeof(float));
       }
-=======
-  api::Context* const context = api::context();
-  api::Command::Buffer& command_buffer = context->command().pool.stream();
-
-  vTensor v_bias{
-      context,
-      &pool,
-      {
-          weight_arg.size(Layout::Parameter::width),
-      },
-      weight_arg.options(),
-  };
-
-  {
-    using Future = vTensor::Future<void, vTensor::Access::Write>;
-    Future v_bias_future = v_bias.host<void, vTensor::Access::Write>(command_buffer);
-    Future::Payload v_bias_payload = v_bias_future.wait();
-
-    if (bias_arg) {
-      memcpy(
-          v_bias_payload.get(),
-          bias_arg->contiguous().data_ptr<float>(),
-          std::min(bias_arg->nbytes(), v_bias.nbytes()));
-    }
-    else {
-      memset(
-          v_bias_payload.get(),
-          // 2's complement integers and IEEE-754 floating point numbers both
-          // have identical bit representations for 0, so can use memset which
-          // only accepts uint8_t parameter.
-          0,
-          v_bias.nbytes());
->>>>>>> a07a37e4
     }
 
     return v_bias;
@@ -178,7 +135,7 @@
         {1},
         weight_arg.options(),
     };
-    Future v_bias_future = v_bias.host<float, vTensor::Access::Write>();
+    Future v_bias_future = v_bias.host<float, vTensor::Access::Write>(command_buffer);
     Future::Payload v_bias_payload = v_bias_future.wait();
     memset(
         v_bias_payload.get(),
@@ -249,7 +206,6 @@
 Tensor mm(
     const Tensor& mat1_arg,
     const Tensor& mat2_arg) {
-<<<<<<< HEAD
   return LinearOpContext::create(
       api::context()->resource().pool,
       mat2_arg,
@@ -257,82 +213,6 @@
           mat1_arg,
           1.0f,
           1.0f);
-=======
-  api::Context* const context = api::context();
-
-  const Tensor mat1 = mat1_arg.is_vulkan() ? mat1_arg : mat1_arg.vulkan();
-  const vTensor& v_mat1 = convert(mat1);
-
-  const Tensor mat2 = mat2_arg.is_vulkan() ? mat2_arg : mat2_arg.vulkan();
-  const vTensor& v_mat2 = convert(mat2);
-
-  const auto v_mat1_sizes = v_mat1.sizes();
-  const auto v_mat2_sizes = v_mat2.sizes();
-
-  TORCH_CHECK(
-      v_mat1_sizes[Layout::Parameter::width] ==
-          v_mat2_sizes[Layout::Parameter::height],
-      "Incompatible matrix dimensions!");
-
-  vTensor v_output{
-      context,
-      {
-          v_mat1_sizes[Layout::Parameter::height],
-          v_mat2_sizes[Layout::Parameter::width],
-      },
-      mat1.options(),
-  };
-
-  api::Command::Pool& command_pool = context->command().pool;
-  api::Command::Buffer& command_buffer = command_pool.stream();
-  {
-    if C10_LIKELY(v_mat1.has_image() && v_mat2.has_image()) {
-      const struct Block final {
-        uvec3 extents;
-        int32_t K;
-      } block {
-        v_output.extents(),
-        safe_downcast<int32_t>(v_mat1_sizes[Layout::Parameter::width]),
-      };
-
-      context->dispatch(
-          command_buffer,
-          {
-              VK_DESCRIPTOR_TYPE_STORAGE_IMAGE,
-              VK_DESCRIPTOR_TYPE_COMBINED_IMAGE_SAMPLER,
-              VK_DESCRIPTOR_TYPE_COMBINED_IMAGE_SAMPLER,
-              VK_DESCRIPTOR_TYPE_UNIFORM_BUFFER,
-          },
-          VK_KERNEL(mm),
-          v_output.extents(),
-          // Write-only access bypasses synchronization but inserts appropriate
-          // barriers if necessary.
-          v_output.image(
-              command_buffer,
-              vTensor::Stage::Compute,
-              vTensor::Access::Write),
-          // Read-only access is implied on const tensors and triggers an async
-          // synchronization if necessary.
-          v_mat1.image(
-              command_buffer,
-              vTensor::Stage::Compute),
-          // Read-only access is implied on const tensors and triggers an async
-          // synchronization if necessary.
-          v_mat2.image(
-              command_buffer,
-              vTensor::Stage::Compute),
-          // Object lifetime is managed by the resource pool.
-          // It is OK not to keep track of the handle.
-          context->resource().pool.uniform(block).object);
-    }
-    else {
-      TORCH_CHECK(false, "Not implemented!");
-    }
-  }
-  command_pool.submit(context->gpu().queue, command_buffer);
-
-  return convert(v_output);
->>>>>>> a07a37e4
 }
 
 #ifdef USE_VULKAN_API
@@ -411,15 +291,13 @@
       input.options(),
   };
 
-<<<<<<< HEAD
-  api::Command::Buffer input_pack_buffer = context->command().pool.allocate();
-  input_pack_buffer.begin();
+  api::Command::Pool& command_pool = context->command().pool;
+
+  api::Command::Buffer& input_pack_buffer = command_pool.stream();
   vTensor v_input_packed = pack_image2d_h2w2(v_input, context, input_pack_buffer);
-  input_pack_buffer.end();
-  input_pack_buffer.submit(context->gpu().queue);
-
-  api::Command::Buffer command_buffer = context->command().pool.allocate();
-  command_buffer.begin();
+  command_pool.submit(context->gpu().queue, input_pack_buffer);
+
+  api::Command::Buffer& command_buffer = command_pool.stream();
   {
     if (v_input.has_image() &&
         packed_.v_weight.has_image() &&
@@ -517,64 +395,6 @@
             // It is OK not to keep track of the handle.
             context->resource().pool.uniform(block_no_bias).object);
       }
-=======
-  api::Command::Pool& command_pool = context->command().pool;
-  api::Command::Buffer& command_buffer = command_pool.stream();
-  {
-    if C10_LIKELY(
-        v_output.has_image() &&
-        v_input.has_image() &&
-        packed_.v_weight.has_image() &&
-        packed_.v_bias.has_image()) {
-      const struct Block final {
-        uvec3 extents;
-        int32_t K;
-        vec2 multiplier;
-      } block {
-          v_output.extents(),
-          safe_downcast<int32_t>(v_input.sizes()[Layout::Parameter::width]),
-          {
-            alpha,
-            beta,
-          },
-      };
-
-      context->dispatch(
-          command_buffer,
-          {
-              VK_DESCRIPTOR_TYPE_STORAGE_IMAGE,
-              VK_DESCRIPTOR_TYPE_COMBINED_IMAGE_SAMPLER,
-              VK_DESCRIPTOR_TYPE_COMBINED_IMAGE_SAMPLER,
-              VK_DESCRIPTOR_TYPE_COMBINED_IMAGE_SAMPLER,
-              VK_DESCRIPTOR_TYPE_UNIFORM_BUFFER,
-          },
-          VK_KERNEL(addmm),
-          v_output.extents(),
-          // Write-only access bypasses synchronization but inserts appropriate
-          // barriers if necessary.
-          v_output.image(
-              command_buffer,
-              vTensor::Stage::Compute,
-              vTensor::Access::Write),
-          // Read-only access is implied on const tensors and triggers an async
-          // synchronization if necessary.
-          v_input.image(
-              command_buffer,
-              vTensor::Stage::Compute),
-          // Read-only access is implied on const tensors and triggers an async
-          // synchronization if necessary.
-          packed_.v_weight.image(
-              command_buffer,
-              vTensor::Stage::Compute),
-          // Read-only access is implied on const tensors and triggers an async
-          // synchronization if necessary.
-          packed_.v_bias.image(
-              command_buffer,
-              vTensor::Stage::Compute),
-          // Object lifetime is managed by the resource pool.
-          // It is OK not to keep track of the handle.
-          context->resource().pool.uniform(block).object);
->>>>>>> a07a37e4
     }
     else {
       TORCH_CHECK(false, "Not implemented!");
@@ -582,11 +402,9 @@
   }
   command_pool.submit(context->gpu().queue, command_buffer);
 
-  api::Command::Buffer output_unpack_buffer = context->command().pool.allocate();
-  output_unpack_buffer.begin();
+  api::Command::Buffer& output_unpack_buffer = command_pool.stream();
   vTensor v_output = unpack_image2d_h2w2(v_output_packed, output_sizes, context, output_unpack_buffer);
-  output_unpack_buffer.end();
-  output_unpack_buffer.submit(context->gpu().queue);
+  command_pool.submit(context->gpu().queue, output_unpack_buffer);
 
   return convert(v_output);
 }
