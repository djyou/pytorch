#ifndef C10_UTIL_EXCEPTION_H_
#define C10_UTIL_EXCEPTION_H_

#include <c10/macros/Macros.h>
#include <c10/util/StringUtil.h>
#include <c10/util/Deprecated.h>

#include <cstddef>
#include <exception>
#include <ostream>
#include <sstream>
#include <string>
#include <vector>

#if defined(_MSC_VER) && _MSC_VER <= 1900
#define __func__ __FUNCTION__
#endif

namespace c10 {

/// The primary ATen error class.
/// Provides a complete error message with source location information via
/// `what()`, and a more concise message via `what_without_backtrace()`.
/// Don't throw this directly; use TORCH_CHECK/TORCH_INTERNAL_ASSERT instead.
///
/// NB: c10::Error is handled specially by the default torch to suppress the
/// backtrace, see torch/csrc/Exceptions.h
class C10_API Error : public std::exception {
  // The actual error message.
  std::string msg_;

  // Context for the message (in order of decreasing specificity).  Context will
  // be automatically formatted appropriately, so it is not necessary to add
  // extra leading/trailing newlines to strings inside this vector
  std::vector<std::string> context_;

  // The C++ backtrace at the point when this exception was raised.  This
  // may be empty if there is no valid backtrace.  (We don't use optional
  // here to reduce the dependencies this file has.)
  std::string backtrace_;

  // These two are derived fields from msg_stack_ and backtrace_, but we need
  // fields for the strings so that we can return a const char* (as the
  // signature of std::exception requires).  Currently, the invariant
  // is that these fields are ALWAYS populated consistently with respect
  // to msg_stack_ and backtrace_.
  std::string what_;
  std::string what_without_backtrace_;

  // This is a little debugging trick: you can stash a relevant pointer
  // in caller, and then when you catch the exception, you can compare
  // against pointers you have on hand to get more information about
  // where the exception came from.  In Caffe2, this is used to figure
  // out which operator raised an exception.
  const void* caller_;

 public:
  // PyTorch-style Error constructor.  NB: the implementation of this
  // is actually in Logging.cpp
  Error(SourceLocation source_location, std::string msg);

  // Caffe2-style error message
  Error(
      const char* file,
      const uint32_t line,
      const char* condition,
      const std::string& msg,
      const std::string& backtrace,
      const void* caller = nullptr);

  // Base constructor
  Error(
      std::string msg,
      std::string backtrace,
      const void* caller = nullptr);

  // Add some new context to the message stack.  The last added context
  // will be formatted at the end of the context list upon printing.
  // WARNING: This method is O(n) in the size of the stack, so don't go
  // wild adding a ridiculous amount of context to error messages.
  void add_context(std::string msg);

  const std::string& msg() const {
    return msg_;
  }

  const std::vector<std::string>& context() const {
    return context_;
  }

  const std::string& backtrace() const {
    return backtrace_;
  }

  /// Returns the complete error message, including the source location.
  /// The returned pointer is invalidated if you call add_context() on
  /// this object.
  const char* what() const noexcept override {
    return what_.c_str();
  }

  const void* caller() const noexcept {
    return caller_;
  }

  /// Returns only the error message string, without source location.
  /// The returned pointer is invalidated if you call add_context() on
  /// this object.
  const char* what_without_backtrace() const noexcept {
    return what_without_backtrace_.c_str();
  }

 private:
  void refresh_what();
  std::string compute_what(bool include_backtrace) const;
};

class C10_API WarningHandler {
  public:
  virtual ~WarningHandler() noexcept(false) {}
  /// The default warning handler. Prints the message to stderr.
  virtual void process(
      const SourceLocation& source_location,
      const std::string& msg,
      const bool verbatim);
};

namespace Warning {

// Note: [Verbatim Warnings]
// Warnings originating in C++ code can appear out-of-place to Python users:
// a user runs a line in Python, but the warning references a line in C++.
// Some parts of PyTorch, like the JIT, are cognizant of this mismatch
// and take care to map warnings back to the user's program, but most
// of PyTorch simply throws a context-free warning. To allow warning
// handlers to add context where appropriate, warn takes the
// "verbatim" flag. When this is false a warning handler might append
// the C++ warning to a Python warning message that relates the warning
// back to the user's program. Callers who have already accounted for
// context in their warnings should set verbatim to true so their warnings
// appear without modification.

/// Issue a warning with a given message. Dispatched to the current
/// warning handler.
C10_API void warn(SourceLocation source_location,
    const std::string& msg,
    bool verbatim);
/// Sets the global warning handler. This is not thread-safe, so it should
/// generally be called once during initialization or while holding the GIL
/// for programs that use python.
/// User is responsible for keeping the WarningHandler alive until
/// it is not needed.
C10_API void set_warning_handler(WarningHandler* handler) noexcept(true);
/// Gets the global warning handler.
C10_API WarningHandler* get_warning_handler() noexcept(true);

/// The TORCH_WARN_ONCE macro is difficult to test for. Use
/// setWarnAlways(true) to turn it into TORCH_WARN, which can be
/// tested for more easily.
C10_API void set_warnAlways(bool) noexcept(true);
C10_API bool get_warnAlways(void) noexcept(true);

} // namespace Warning

// Used in ATen for out-of-bound indices that can reasonably only be detected
// lazily inside a kernel (See: advanced indexing).  These turn into
// IndexError when they cross to Python.
class C10_API IndexError : public Error {
  using Error::Error;
};

// Used in ATen for invalid values.  These turn into
// ValueError when they cross to Python.
class C10_API ValueError : public Error {
  using Error::Error;
};

// Used in ATen for invalid types.  These turn into
// TypeError when they cross to Python.
class C10_API TypeError : public Error {
  using Error::Error;
};

// Used in ATen for non finite indices.  These turn into
// ExitException when they cross to Python.
class C10_API EnforceFiniteError : public Error {
  using Error::Error;
};

// Used in Onnxifi backend lowering.  These turn into
// ExitException when they cross to Python.
class C10_API OnnxfiBackendSystemError : public Error {
  using Error::Error;
};

// A utility function to return an exception std::string by prepending its
// exception type before its what() content
C10_API std::string GetExceptionString(const std::exception& e);

} // namespace c10

// Private helper macro for implementing TORCH_INTERNAL_ASSERT and TORCH_CHECK
//
// Note: In the debug build With MSVC, __LINE__ might be of long type (a.k.a int32_t),
// which is different from the definition of `SourceLocation` that requires
// unsigned int (a.k.a uint32_t) and may cause a compile error with the message:
// error C2397: conversion from 'long' to 'uint32_t' requires a narrowing conversion
// Here the static cast is used to pass the build.
// if this is used inside a lambda the __func__ macro expands to operator(),
// which isn't very useful, but hard to fix in a macro so suppressing the warning.
#define C10_THROW_ERROR(err_type, msg) \
  throw ::c10::err_type({__func__, __FILE__, static_cast<uint32_t>(__LINE__)}, msg)

// Private helper macro for workaround MSVC misexpansion of nested macro
// invocations involving __VA_ARGS__.  See
// https://stackoverflow.com/questions/5134523/msvc-doesnt-expand-va-args-correctly
#define C10_EXPAND_MSVC_WORKAROUND(x) x

// On nvcc, C10_UNLIKELY thwarts missing return statement analysis.  In cases
// where the unlikely expression may be a constant, use this macro to ensure
// return statement analysis keeps working (at the cost of not getting the
// likely/unlikely annotation on nvcc). https://github.com/pytorch/pytorch/issues/21418
//
// Currently, this is only used in the error reporting macros below.  If you
// want to use it more generally, move me to Macros.h
//
// TODO: Brian Vaughan observed that we might be able to get this to work on nvcc
// by writing some sort of C++ overload that distinguishes constexpr inputs
// from non-constexpr.  Since there isn't any evidence that losing C10_UNLIKELY
// in nvcc is causing us perf problems, this is not yet implemented, but this
// might be an interesting piece of C++ code for an intrepid bootcamper to
// write.
#if defined(__CUDACC__)
#define C10_UNLIKELY_OR_CONST(e) e
#else
#define C10_UNLIKELY_OR_CONST(e) C10_UNLIKELY(e)
#endif


// ----------------------------------------------------------------------------
// Error reporting macros
// ----------------------------------------------------------------------------

#ifdef STRIP_ERROR_MESSAGES
#define TORCH_RETHROW(e, ...) throw
#else
#define TORCH_RETHROW(e, ...)      \
  do { \
    e.add_context(::c10::str(__VA_ARGS__)); \
    throw; \
  } while (false)
#endif

// A utility macro to provide assert()-like functionality; that is, enforcement
// of internal invariants in code.  It supports an arbitrary number of extra
// arguments (evaluated only on failure), which will be printed in the assert
// failure message using operator<< (this is useful to print some variables
// which may be useful for debugging.)
//
// Usage:
//    TORCH_INTERNAL_ASSERT(should_be_true);
//    TORCH_INTERNAL_ASSERT(x == 0, "x = ", x);
//
// Assuming no bugs in PyTorch, the conditions tested by this macro should
// always be true; e.g., it should be possible to disable all of these
// conditions without changing observable user behavior.  If you would like to
// do error reporting for user input, please use TORCH_CHECK instead.
//
// NOTE: It is SAFE to use this macro in production code; on failure, this
// simply raises an exception, it does NOT unceremoniously quit the process
// (unlike assert()).
//
#ifdef STRIP_ERROR_MESSAGES
#define TORCH_INTERNAL_ASSERT(cond, ...)                            \
  if (C10_UNLIKELY_OR_CONST(!(cond))) {                             \
    ::c10::detail::torchCheckFail(                                  \
        __func__, __FILE__, static_cast<uint32_t>(__LINE__),        \
        #cond "INTERNAL ASSERT FAILED at" C10_STRINGIZE(__FILE__)); \
  }
#else
<<<<<<< HEAD
// TODO: evaluate whether a wrapper function around c10::str() would give the compiler
// a place to outline argument calls if helpful.
// It would be nice if we could build a combined string literal out of
// the TORCH_INTERNAL_ASSERT prefix and a user-provided string literal
// as the first argument, but there doesn't seem to be any good way to
// do that while still supporting having a first argument that isn't a
// string literal.
#define TORCH_INTERNAL_ASSERT(cond, ...)                     \
  if (C10_UNLIKELY_OR_CONST(!(cond))) {                      \
    ::c10::detail::torchInternalAssertFail(                  \
        __func__, __FILE__, static_cast<uint32_t>(__LINE__), \
        #cond "INTERNAL ASSERT FAILED at "                   \
        C10_STRINGIZE(__FILE__)                              \
        ":"                                                  \
        C10_STRINGIZE(__LINE__)                              \
        ", please report a bug to PyTorch. ",                \
        c10::str(__VA_ARGS__));                              \
=======
#define TORCH_INTERNAL_ASSERT(cond, ...)                        \
  if (C10_UNLIKELY_OR_CONST(!(cond))) {                         \
    ::c10::detail::torchCheckFail(                              \
        __func__, __FILE__, static_cast<uint32_t>(__LINE__),    \
        ::c10::str(                                             \
            #cond " INTERNAL ASSERT FAILED at "                 \
            C10_STRINGIZE(__FILE__)                             \
            ":"                                                 \
            C10_STRINGIZE(__LINE__)                             \
            ", please report a bug to PyTorch. ",               \
            ::c10::str(__VA_ARGS__)                             \
        ));                                                     \
>>>>>>> 1b46117f
  }
#endif

// A utility macro to make it easier to test for error conditions from user
// input.  Like TORCH_INTERNAL_ASSERT, it supports an arbitrary number of extra
// arguments (evaluated only on failure), which will be printed in the error
// message using operator<< (e.g., you can pass any object which has
// operator<< defined.  Most objects in PyTorch have these definitions!)
//
// Usage:
//    TORCH_CHECK(should_be_true); // A default error message will be provided
//                                 // in this case; but we recommend writing an
//                                 // explicit error message, as it is more
//                                 // user friendly.
//    TORCH_CHECK(x == 0, "Expected x to be 0, but got ", x);
//
// On failure, this macro will raise an exception.  If this exception propagates
// to Python, it will convert into a Python RuntimeError.
//
// NOTE: It is SAFE to use this macro in production code; on failure, this
// simply raises an exception, it does NOT unceremoniously quit the process
// (unlike CHECK() from glog.)
//
#define TORCH_CHECK_WITH(error_t, cond, ...) \
  TORCH_CHECK_WITH_MSG(error_t, cond, "", __VA_ARGS__)

#ifdef STRIP_ERROR_MESSAGES
#define TORCH_CHECK_MSG(cond, type, ...)                \
  (#cond #type " CHECK FAILED at "                      \
   C10_STRINGIZE(__FILE__))
#define TORCH_CHECK_WITH_MSG(error_t, cond, type, ...)     \
  if (C10_UNLIKELY_OR_CONST(!(cond))) {                    \
    C10_THROW_ERROR(Error,                                 \
        TORCH_CHECK_MSG(cond, type, __VA_ARGS__)           \
    );                                                     \
  }
#else
namespace c10 {
namespace detail {
template<typename... Args>
decltype(auto) torchCheckMsgImpl(const char* msg, const Args&... args) {
  return ::c10::str(args...);
}
inline C10_API const char* torchCheckMsgImpl(const char* msg) {
  return msg;
}
// If there is just 1 user-provided C-string argument, use it.
inline C10_API const char* torchCheckMsgImpl(const char* msg, const char* args) {
  return args;
}
} // namespace detail
} // namespace c10

#define TORCH_CHECK_MSG(cond, type, ...)                                \
  (::c10::detail::torchCheckMsgImpl(                                    \
      "Expected " #cond " to be true, but got false.  "                 \
      "(Could this error message be improved?  If so, "                 \
      "please report an enhancement request to PyTorch.)", ##__VA_ARGS__))
#define TORCH_CHECK_WITH_MSG(error_t, cond, type, ...)                \
  if (C10_UNLIKELY_OR_CONST(!(cond))) {                               \
    C10_THROW_ERROR(error_t,                                          \
        TORCH_CHECK_MSG(cond, type, __VA_ARGS__)                      \
    );                                                                \
  }
#endif

namespace c10 {
namespace detail {

[[noreturn]] C10_API void torchCheckFail(const char *func, const char *file, uint32_t line, const std::string& msg);
[[noreturn]] C10_API void torchCheckFail(const char *func, const char *file, uint32_t line, const char* msg);

// The c10::str() call that creates userMsg can have 1 of 3 return
// types depending on the number and types of arguments passed to
// TORCH_INTERNAL_ASSERT.  0 arguments will get a
// CompileTimeEmptyString, 1 const char * will be passed straight
// through, and anything else will get converted to std::string.
[[noreturn]] C10_API void torchInternalAssertFail(const char *func, const char *file, uint32_t line, const char* condMsg, const char* userMsg);
[[noreturn]] inline C10_API void torchInternalAssertFail(const char *func, const char *file, uint32_t line, const char* condMsg, ::c10::detail::CompileTimeEmptyString userMsg) {
  torchCheckFail(func, file, line, condMsg);
}
[[noreturn]] C10_API void torchInternalAssertFail(const char *func, const char *file, uint32_t line, const char* condMsg, const std::string& userMsg);

} // namespace detail
} // namespace c10

#ifdef STRIP_ERROR_MESSAGES
#define TORCH_CHECK(cond, ...)                                          \
  if (C10_UNLIKELY_OR_CONST(!(cond))) {                                 \
    ::c10::detail::torchCheckFail(                                      \
        __func__, __FILE__, static_cast<uint32_t>(__LINE__),            \
        TORCH_CHECK_MSG(cond, "", __VA_ARGS__));                        \
  }
#else
#define TORCH_CHECK(cond, ...)                                          \
  if (C10_UNLIKELY_OR_CONST(!(cond))) {                                 \
    ::c10::detail::torchCheckFail(                                      \
        __func__, __FILE__, static_cast<uint32_t>(__LINE__),            \
        TORCH_CHECK_MSG(cond, "", ##__VA_ARGS__));                      \
  }
#endif

// An utility macro that does what `TORCH_CHECK` does if compiled in the host code,
// otherwise does nothing. Supposed to be used in the code shared between host and
// device code as an alternative for `TORCH_CHECK`.
#if defined(__CUDACC__) || defined(__HIPCC__)
#define TORCH_CHECK_IF_NOT_ON_CUDA(cond, ...)
#else
#define TORCH_CHECK_IF_NOT_ON_CUDA(cond, ...) TORCH_CHECK(cond, ##__VA_ARGS__)
#endif

// Debug only version of TORCH_INTERNAL_ASSERT. This macro only checks in debug
// build, and does nothing in release build.  It is appropriate to use
// in situations where you want to add an assert to a hotpath, but it is
// too expensive to run this assert on production builds.
#ifdef NDEBUG
// Optimized version - generates no code.
#define TORCH_INTERNAL_ASSERT_DEBUG_ONLY(...) \
  while (false)                               \
  C10_EXPAND_MSVC_WORKAROUND(TORCH_INTERNAL_ASSERT(__VA_ARGS__))
#else
#define TORCH_INTERNAL_ASSERT_DEBUG_ONLY(...) \
  C10_EXPAND_MSVC_WORKAROUND(TORCH_INTERNAL_ASSERT(__VA_ARGS__))
#endif

// TODO: We're going to get a lot of similar looking string literals
// this way; check if this actually affects binary size.

// Like TORCH_CHECK, but raises IndexErrors instead of Errors.
#define TORCH_CHECK_INDEX(cond, ...) \
  TORCH_CHECK_WITH_MSG(IndexError, cond, "INDEX", __VA_ARGS__)

// Like TORCH_CHECK, but raises ValueErrors instead of Errors.
#define TORCH_CHECK_VALUE(cond, ...) \
  TORCH_CHECK_WITH_MSG(ValueError, cond, "VALUE", __VA_ARGS__)

// Like TORCH_CHECK, but raises TypeErrors instead of Errors.
#define TORCH_CHECK_TYPE(cond, ...) \
  TORCH_CHECK_WITH_MSG(TypeError, cond, "TYPE", __VA_ARGS__)

// Report a warning to the user.  Accepts an arbitrary number of extra
// arguments which are concatenated into the warning message using operator<<
//
#ifdef STRIP_ERROR_MESSAGES
#define TORCH_WARN(...) \
  ::c10::Warning::warn({__func__, __FILE__, static_cast<uint32_t>(__LINE__)}, {}, false)
#else
#define TORCH_WARN(...) \
  ::c10::Warning::warn({__func__, __FILE__, static_cast<uint32_t>(__LINE__)}, ::c10::str(__VA_ARGS__), false)
#endif

// Report a warning to the user only once.  Accepts an arbitrary number of extra
// arguments which are concatenated into the warning message using operator<<
//
#ifdef STRIP_ERROR_MESSAGES
#define _TORCH_WARN_ONCE(...) \
  C10_UNUSED static const auto C10_ANONYMOUS_VARIABLE(torch_warn_once_) = [&] { \
    ::c10::Warning::warn({__func__, __FILE__, static_cast<uint32_t>(__LINE__)}, {}, false); \
    return true; \
  }()
#else
#define _TORCH_WARN_ONCE(...) \
  C10_UNUSED static const auto C10_ANONYMOUS_VARIABLE(torch_warn_once_) = [&] { \
    ::c10::Warning::warn({__func__, __FILE__, static_cast<uint32_t>(__LINE__)}, ::c10::str(__VA_ARGS__), false); \
    return true; \
  }()
#endif

#define TORCH_WARN_ONCE(...) \
  if (::c10::Warning::get_warnAlways()) { \
    TORCH_WARN(__VA_ARGS__); \
  } else { \
    _TORCH_WARN_ONCE(__VA_ARGS__); \
  }

// ----------------------------------------------------------------------------
// Deprecated macros
// ----------------------------------------------------------------------------

namespace c10 { namespace detail {

/*
// Deprecation disabled until we fix sites in our codebase
C10_DEPRECATED_MESSAGE("AT_ERROR(msg) is deprecated, use TORCH_CHECK(false, msg) instead.")
*/
inline void deprecated_AT_ERROR() {}

/*
// Deprecation disabled until we fix sites in our codebase
C10_DEPRECATED_MESSAGE("AT_ASSERT is deprecated, if you mean to indicate an internal invariant failure, use " \
                       "TORCH_INTERNAL_ASSERT instead; if you mean to do user error checking, use " \
                       "TORCH_CHECK.  See https://github.com/pytorch/pytorch/issues/20287 for more details.")
*/
inline void deprecated_AT_ASSERT() {}

/*
// Deprecation disabled until we fix sites in our codebase
C10_DEPRECATED_MESSAGE("AT_ASSERTM is deprecated, if you mean to indicate an internal invariant failure, use " \
                       "TORCH_INTERNAL_ASSERT instead; if you mean to do user error checking, use " \
                       "TORCH_CHECK.  See https://github.com/pytorch/pytorch/issues/20287 for more details.")
*/
inline void deprecated_AT_ASSERTM() {}

}} // namespace c10::detail

// Deprecated alias; this alias was deprecated because people kept mistakenly
// using it for user error checking.  Use TORCH_INTERNAL_ASSERT or TORCH_CHECK
// instead. See https://github.com/pytorch/pytorch/issues/20287 for more details.
#define AT_ASSERT(...)                                              \
  do {                                                              \
    ::c10::detail::deprecated_AT_ASSERT();                          \
    C10_EXPAND_MSVC_WORKAROUND(TORCH_INTERNAL_ASSERT(__VA_ARGS__)); \
  } while (false)

// Deprecated alias, like AT_ASSERT.  The new TORCH_INTERNAL_ASSERT macro supports
// both 0-ary and variadic calls, so having a separate message-accepting macro
// is not necessary.
//
// NB: we MUST include cond explicitly here, as MSVC will miscompile the macro
// expansion, shunting all of __VA_ARGS__ to cond.  An alternate workaround
// can be seen at
// https://stackoverflow.com/questions/5134523/msvc-doesnt-expand-va-args-correctly
#define AT_ASSERTM(cond, ...)                                                 \
  do {                                                                        \
    ::c10::detail::deprecated_AT_ASSERTM();                                   \
    C10_EXPAND_MSVC_WORKAROUND(TORCH_INTERNAL_ASSERT(cond, __VA_ARGS__));     \
  } while (false)

// Deprecated alias; this alias was deprecated because it represents extra API
// surface that makes it hard for people to understand what macro to use.
// Use TORCH_CHECK(false, ...) or TORCH_INTERNAL_ASSERT(false, ...) to
// unconditionally fail at a line of code.
#define AT_ERROR(...)                                                         \
  do {                                                                        \
    ::c10::detail::deprecated_AT_ERROR();                                     \
    C10_EXPAND_MSVC_WORKAROUND(TORCH_CHECK(false, ::c10::str(__VA_ARGS__)));  \
  } while (false)

#endif // C10_UTIL_EXCEPTION_H_<|MERGE_RESOLUTION|>--- conflicted
+++ resolved
@@ -278,9 +278,6 @@
         #cond "INTERNAL ASSERT FAILED at" C10_STRINGIZE(__FILE__)); \
   }
 #else
-<<<<<<< HEAD
-// TODO: evaluate whether a wrapper function around c10::str() would give the compiler
-// a place to outline argument calls if helpful.
 // It would be nice if we could build a combined string literal out of
 // the TORCH_INTERNAL_ASSERT prefix and a user-provided string literal
 // as the first argument, but there doesn't seem to be any good way to
@@ -296,20 +293,6 @@
         C10_STRINGIZE(__LINE__)                              \
         ", please report a bug to PyTorch. ",                \
         c10::str(__VA_ARGS__));                              \
-=======
-#define TORCH_INTERNAL_ASSERT(cond, ...)                        \
-  if (C10_UNLIKELY_OR_CONST(!(cond))) {                         \
-    ::c10::detail::torchCheckFail(                              \
-        __func__, __FILE__, static_cast<uint32_t>(__LINE__),    \
-        ::c10::str(                                             \
-            #cond " INTERNAL ASSERT FAILED at "                 \
-            C10_STRINGIZE(__FILE__)                             \
-            ":"                                                 \
-            C10_STRINGIZE(__LINE__)                             \
-            ", please report a bug to PyTorch. ",               \
-            ::c10::str(__VA_ARGS__)                             \
-        ));                                                     \
->>>>>>> 1b46117f
   }
 #endif
 
